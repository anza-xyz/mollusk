[workspace]
members = [
    "bencher",
    "cli",
    "error",
    "fuzz/*",
    "harness",
    "keys",
    "programs/*",
    "result",
    "test-programs/*",
]
resolver = "2"

[workspace.package]
authors = ["Anza Technology Maintainers <maintainers@anza.xyz>"]
repository = "https://github.com/anza-xyz/mollusk"
readme = "README.md"
license-file = "LICENSE"
edition = "2021"
version = "0.4.2"

[workspace.dependencies]
agave-feature-set = { git = "https://github.com/rustopian/agave.git", branch = "create-prefunded-account" }
agave-precompiles = { git = "https://github.com/rustopian/agave.git", branch = "create-prefunded-account" }
bincode = "1.3.3"
bs58 = "0.5.1"
chrono = "0.4.38"
clap = "4.5.4"
criterion = "0.5.1"
ed25519-dalek = "=1.0.1"
libsecp256k1 = "0.6.0"
mollusk-svm = { path = "harness", version = "0.4.2" }
mollusk-svm-bencher = { path = "bencher", version = "0.4.2" }
mollusk-svm-cli = { path = "cli", version = "0.4.2" }
mollusk-svm-error = { path = "error", version = "0.4.2" }
mollusk-svm-fuzz-fixture = { path = "fuzz/fixture", version = "0.4.2" }
mollusk-svm-fuzz-fixture-firedancer = { path = "fuzz/fixture-fd", version = "0.4.2" }
mollusk-svm-fuzz-fs = { path = "fuzz/fs", version = "0.4.2" }
mollusk-svm-keys = { path = "keys", version = "0.4.2" }
mollusk-svm-programs-memo = { path = "programs/memo", version = "0.4.2" }
mollusk-svm-result = { path = "result", version = "0.4.2" }
mollusk-svm-programs-token = { path = "programs/token", version = "0.4.2" }
num-format = "0.4.4"
openssl = "0.10.72"
prost = "0.9"
prost-build = "0.9"
prost-types = "0.9"
rand0-7 = { package = "rand", version = "0.7" }
rayon = "1.10.0"
serde = "1.0.203"
serde_json = "1.0.117"
serde_yaml = "0.9.34"
serial_test = "2.0"
solana-account = "^2.2"
solana-account-info = "^2"
solana-bpf-loader-program = { git = "https://github.com/rustopian/agave.git", branch = "create-prefunded-account" }
solana-clock = "^2"
solana-compute-budget = { git = "https://github.com/rustopian/agave.git", branch = "create-prefunded-account" }
solana-cpi = "^2"
solana-ed25519-program = "^2"
solana-epoch-rewards = "^2"
solana-epoch-schedule = "^2"
solana-hash = "2.3"
solana-instruction = "^2"
solana-keccak-hasher = "^2"
solana-loader-v3-interface = "3.0"
solana-loader-v4-interface = "^2"
solana-log-collector = { git = "https://github.com/rustopian/agave.git", branch = "create-prefunded-account" }
solana-logger = "2.3"
solana-native-token = "^2"
solana-precompile-error = "^2"
solana-program-entrypoint = "^2"
solana-program-error = "^2"
solana-program-runtime = { git = "https://github.com/rustopian/agave.git", branch = "create-prefunded-account" }
solana-pubkey = "^2"
solana-rent = "^2"
solana-sdk-ids = "^2"
solana-secp256k1-program = "^2"
solana-secp256r1-program = "^2"
solana-slot-hashes = "^2"
solana-stake-interface = "1.0"
solana-stake-program = "2.3"
<<<<<<< HEAD
solana-svm-callback = { git = "https://github.com/rustopian/agave.git", branch = "create-prefunded-account" }
solana-system-interface = { version = "1.0", git = "https://github.com/rustopian/system.git", branch = "create-prefunded-account", features = ["bincode"] }
solana-system-program = { version = "3.0", git = "https://github.com/rustopian/agave.git", branch = "create-prefunded-account" }
solana-sysvar = "^2"
solana-sysvar-id = "^2"
solana-timings = { git = "https://github.com/rustopian/agave.git", branch = "create-prefunded-account" }
solana-transaction-context = { git = "https://github.com/rustopian/agave.git", branch = "create-prefunded-account" }
=======
solana-svm-callback = "2.3"
solana-system-interface = "1.0"
solana-system-program = "2.3"
solana-sysvar = "2.2"
solana-sysvar-id = "2.2"
solana-timings = "2.3"
solana-transaction-context = "2.3"
spl-associated-token-account = "7.0.0"
spl-token = "8.0.0"
>>>>>>> 215d6f05
thiserror = "1.0.64"
tokio = "1.37.0"
which = "=4.4.0"
solana-svm-feature-set = { git = "https://github.com/rustopian/agave.git", branch = "create-prefunded-account" }

[patch.crates-io]
# Patching in create-prefunded-account interface until merged
solana-system-interface = { version = "1.0", git = "https://github.com/rustopian/system.git", branch = "create-prefunded-account", features = ["bincode"] }
solana-system-program = { version = "3.0", git = "https://github.com/rustopian/agave.git", branch = "create-prefunded-account" }
agave-feature-set = { git = "https://github.com/rustopian/agave.git", branch = "create-prefunded-account" }
agave-precompiles = { git = "https://github.com/rustopian/agave.git", branch = "create-prefunded-account" }
solana-program-runtime = { git = "https://github.com/rustopian/agave.git", branch = "create-prefunded-account" }
solana-bpf-loader-program = { git = "https://github.com/rustopian/agave.git", branch = "create-prefunded-account" }
solana-svm-feature-set = { git = "https://github.com/rustopian/agave.git", branch = "create-prefunded-account" }
solana-compute-budget = { git = "https://github.com/rustopian/agave.git", branch = "create-prefunded-account" }
solana-svm-callback = { git = "https://github.com/rustopian/agave.git", branch = "create-prefunded-account" }
solana-transaction-context = { git = "https://github.com/rustopian/agave.git", branch = "create-prefunded-account" }
solana-log-collector = { git = "https://github.com/rustopian/agave.git", branch = "create-prefunded-account" }
solana-timings = { git = "https://github.com/rustopian/agave.git", branch = "create-prefunded-account" }<|MERGE_RESOLUTION|>--- conflicted
+++ resolved
@@ -81,7 +81,6 @@
 solana-slot-hashes = "^2"
 solana-stake-interface = "1.0"
 solana-stake-program = "2.3"
-<<<<<<< HEAD
 solana-svm-callback = { git = "https://github.com/rustopian/agave.git", branch = "create-prefunded-account" }
 solana-system-interface = { version = "1.0", git = "https://github.com/rustopian/system.git", branch = "create-prefunded-account", features = ["bincode"] }
 solana-system-program = { version = "3.0", git = "https://github.com/rustopian/agave.git", branch = "create-prefunded-account" }
@@ -89,17 +88,8 @@
 solana-sysvar-id = "^2"
 solana-timings = { git = "https://github.com/rustopian/agave.git", branch = "create-prefunded-account" }
 solana-transaction-context = { git = "https://github.com/rustopian/agave.git", branch = "create-prefunded-account" }
-=======
-solana-svm-callback = "2.3"
-solana-system-interface = "1.0"
-solana-system-program = "2.3"
-solana-sysvar = "2.2"
-solana-sysvar-id = "2.2"
-solana-timings = "2.3"
-solana-transaction-context = "2.3"
 spl-associated-token-account = "7.0.0"
 spl-token = "8.0.0"
->>>>>>> 215d6f05
 thiserror = "1.0.64"
 tokio = "1.37.0"
 which = "=4.4.0"
