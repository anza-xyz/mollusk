--- conflicted
+++ resolved
@@ -1,15 +1,10 @@
 use {
-<<<<<<< HEAD
-    mollusk_svm::Mollusk, solana_account::Account, solana_pubkey::Pubkey, solana_rent::Rent,
-    spl_token::solana_program::program_pack::Pack, spl_token::state::Account as TokenAccount,
-=======
     mollusk_svm::Mollusk,
     solana_account::Account,
     solana_pubkey::Pubkey,
     solana_rent::Rent,
     spl_associated_token_account::get_associated_token_address_with_program_id,
     spl_token::{solana_program::program_pack::Pack, state::Account as TokenAccount},
->>>>>>> 1cfdd642
 };
 
 pub const ID: Pubkey = solana_pubkey::pubkey!("ATokenGPvbdGVxr1b2hvZbsiqW5xWH25efTNsLJA8knL");
