use {
    mollusk_svm::Mollusk,
    solana_account::Account,
    solana_pubkey::Pubkey,
    solana_rent::Rent,
<<<<<<< HEAD
    spl_token::solana_program::program_pack::Pack,
    spl_token::state::{Account as TokenAccount, Mint},
=======
    spl_token::{
        solana_program::program_pack::Pack,
        state::{Account as TokenAccount, Mint},
    },
>>>>>>> 1cfdd642
};

pub const ID: Pubkey = solana_pubkey::pubkey!("TokenzQdBNbLqP5VEhdkAS6EPFLC1PHnBqCXEpPxuEb");

pub const ELF: &[u8] = include_bytes!("elf/token_2022.so");

pub fn add_program(mollusk: &mut Mollusk) {
    // Loader v3
    mollusk.add_program_with_elf_and_loader(
        &ID,
        ELF,
        &mollusk_svm::program::loader_keys::LOADER_V3,
    );
}

pub fn account() -> Account {
    // Loader v3
    mollusk_svm::program::create_program_account_loader_v3(&ID)
}

/// Get the key and account for the SPL Token-2022 program.
pub fn keyed_account() -> (Pubkey, Account) {
    (ID, account())
}

/// Create a Mint Account
pub fn create_account_for_mint(mint_data: Mint) -> Account {
    let mut data = vec![0u8; Mint::LEN];
    Mint::pack(mint_data, &mut data).unwrap();

    Account {
        lamports: Rent::default().minimum_balance(Mint::LEN),
        data,
        owner: ID,
        executable: false,
        rent_epoch: 0,
    }
}

/// Create a Token Account
pub fn create_account_for_token_account(token_account_data: TokenAccount) -> Account {
    let mut data = vec![0u8; TokenAccount::LEN];
    TokenAccount::pack(token_account_data, &mut data).unwrap();

    Account {
        lamports: Rent::default().minimum_balance(TokenAccount::LEN),
        data,
        owner: ID,
        executable: false,
        rent_epoch: 0,
    }
}<|MERGE_RESOLUTION|>--- conflicted
+++ resolved
@@ -3,15 +3,10 @@
     solana_account::Account,
     solana_pubkey::Pubkey,
     solana_rent::Rent,
-<<<<<<< HEAD
-    spl_token::solana_program::program_pack::Pack,
-    spl_token::state::{Account as TokenAccount, Mint},
-=======
     spl_token::{
         solana_program::program_pack::Pack,
         state::{Account as TokenAccount, Mint},
     },
->>>>>>> 1cfdd642
 };
 
 pub const ID: Pubkey = solana_pubkey::pubkey!("TokenzQdBNbLqP5VEhdkAS6EPFLC1PHnBqCXEpPxuEb");
